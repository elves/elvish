// Package edit implements a command line editor.
package edit

import (
	"bytes"
	"fmt"
	"os"
	"sync"
	"syscall"
	"time"

	"github.com/elves/elvish/edit/tty"
	"github.com/elves/elvish/edit/ui"
	"github.com/elves/elvish/eval"
	"github.com/elves/elvish/parse"
	"github.com/elves/elvish/store"
	"github.com/elves/elvish/sys"
	"github.com/elves/elvish/util"
)

var logger = util.GetLogger("[edit] ")

const (
	lackEOLRune = '\u23ce'
	lackEOL     = "\033[7m" + string(lackEOLRune) + "\033[m"
)

// Editor keeps the status of the line editor.
type Editor struct {
	in     *os.File
	out    *os.File
	writer *Writer
	reader *tty.Reader
	sigs   chan os.Signal
	store  *store.Store
	evaler *eval.Evaler
	cmdSeq int

	variables map[string]eval.Variable

	active       bool
	activeMutex  sync.Mutex
	historyMutex sync.RWMutex

	editorState
}

type editorState struct {
	// States used during ReadLine. Reset at the beginning of ReadLine.
	savedTermios *sys.Termios

	notificationMutex sync.Mutex

	notifications []string
	tips          []string

	line           string
	lexedLine      *string
	chunk          *parse.Chunk
	styling        *styling
	promptContent  []*styled
	rpromptContent []*styled
	dot            int

	mode Mode

	insert     insert
	command    command
	completion completion
	navigation navigation
	hist       hist
	histlist   *histlist
	bang       *bang
	location   *location

	// A cache of external commands, used in stylist.
	isExternal      map[string]bool
	parseErrorAtEnd bool

	// Used for builtins.
	lastKey    ui.Key
	nextAction action
}

// NewEditor creates an Editor.
func NewEditor(in *os.File, out *os.File, sigs chan os.Signal, ev *eval.Evaler, st *store.Store) *Editor {
	seq := -1
	if st != nil {
		var err error
		seq, err = st.NextCmdSeq()
		if err != nil {
			// TODO(xiaq): Also report the error
			seq = -1
		}
	}

	ed := &Editor{
<<<<<<< HEAD
		in:      in,
		out:     out,
		writer:  newWriter(out),
		reader:  tty.NewReader(in),
		sigs:    sigs,
		store:   st,
		evaler:  ev,
		cmdSeq:  seq,
		prompt:  eval.NewPtrVariableWithValidator(prompt, eval.ShouldBeFn),
		rprompt: eval.NewPtrVariableWithValidator(rprompt, eval.ShouldBeFn),

		abbreviations: make(map[string]string),

		locationHidden:    eval.NewPtrVariableWithValidator(eval.NewList(), eval.ShouldBeList),
		rpromptPersistent: eval.NewPtrVariableWithValidator(eval.Bool(false), eval.ShouldBeBool),

		beforeReadLine: eval.NewPtrVariableWithValidator(eval.NewList(), eval.ShouldBeList),
		afterReadLine:  eval.NewPtrVariableWithValidator(eval.NewList(), eval.ShouldBeList),
=======
		file:   file,
		writer: newWriter(file),
		reader: tty.NewReader(file),
		sigs:   sigs,
		store:  st,
		evaler: ev,
		cmdSeq: seq,

		variables: makeVariables(),
>>>>>>> 515435e2
	}
	ev.Editor = ed

	installModules(ev.Modules, ed)

	return ed
}

func (ed *Editor) Active() bool {
	return ed.active
}

func (ed *Editor) ActiveMutex() *sync.Mutex {
	return &ed.activeMutex
}

func (ed *Editor) flash() {
	// TODO implement fish-like flash effect
}

func (ed *Editor) addTip(format string, args ...interface{}) {
	ed.tips = append(ed.tips, fmt.Sprintf(format, args...))
}

func (ed *Editor) Notify(format string, args ...interface{}) {
	ed.notificationMutex.Lock()
	defer ed.notificationMutex.Unlock()
	ed.notifications = append(ed.notifications, fmt.Sprintf(format, args...))
}

func (ed *Editor) refresh(fullRefresh bool, addErrorsToTips bool) error {
	src := ed.line
	// Re-lex the line if needed
	if ed.lexedLine == nil || *ed.lexedLine != src {
		ed.lexedLine = &src
		n, err := parse.Parse("[interactive]", src)
		ed.chunk = n

		ed.parseErrorAtEnd = err != nil && atEnd(err, len(src))
		// If all parse errors are at the end, it is likely caused by incomplete
		// input. In that case, do not complain about parse errors.
		// TODO(xiaq): Find a more reliable way to determine incomplete input.
		// Ideally the parser should report it.
		if err != nil && addErrorsToTips && !ed.parseErrorAtEnd {
			ed.addTip("%s", err)
		}

		ed.styling = &styling{}
		highlight(n, ed)

		_, err = ed.evaler.Compile(n, "[interactive]", src)
		if err != nil && !atEnd(err, len(src)) {
			if addErrorsToTips {
				ed.addTip("%s", err)
			}
			// Highlight errors in the input buffer.
			// TODO(xiaq): There might be multiple tokens involved in the
			// compiler error; they should all be highlighted as erroneous.
			p := err.(*eval.CompilationError).Context.Begin
			badn := findLeafNode(n, p)
			ed.styling.add(badn.Begin(), badn.End(), styleForCompilerError.String())
		}
	}
	return ed.writer.refresh(&ed.editorState, fullRefresh)
}

func atEnd(e error, n int) bool {
	switch e := e.(type) {
	case *eval.CompilationError:
		return e.Context.Begin == n
	case *parse.Error:
		for _, entry := range e.Entries {
			if entry.Context.Begin != n {
				return false
			}
		}
		return true
	default:
		logger.Printf("atEnd called with error type %T", e)
		return false
	}
}

// insertAtDot inserts text at the dot and moves the dot after it.
func (ed *Editor) insertAtDot(text string) {
	ed.line = ed.line[:ed.dot] + text + ed.line[ed.dot:]
	ed.dot += len(text)
}

const flushInputDuringSetup = false

func setupTerminal(file *os.File) (*sys.Termios, error) {
	fd := int(file.Fd())
	term, err := sys.NewTermiosFromFd(fd)
	if err != nil {
		return nil, fmt.Errorf("can't get terminal attribute: %s", err)
	}

	savedTermios := term.Copy()

	term.SetICanon(false)
	term.SetEcho(false)
	term.SetVMin(1)
	term.SetVTime(0)

	err = term.ApplyToFd(fd)
	if err != nil {
		return nil, fmt.Errorf("can't set up terminal attribute: %s", err)
	}

	if flushInputDuringSetup {
		err = sys.FlushInput(fd)
		if err != nil {
			return nil, fmt.Errorf("can't flush input: %s", err)
		}
	}

	return savedTermios, nil
}

// startReadLine prepares the terminal for the editor.
func (ed *Editor) startReadLine() error {
	ed.activeMutex.Lock()
	defer ed.activeMutex.Unlock()
	ed.active = true

	savedTermios, err := setupTerminal(ed.in)
	if err != nil {
		return err
	}
	ed.savedTermios = savedTermios

	_, width := sys.GetWinsize(int(ed.in.Fd()))
	/*
		Write a lackEOLRune if the cursor is not in the leftmost column. This is
		done as follows:

		1. Turn on autowrap;

		2. Write lackEOL along with enough padding, so that the total width is
		   equal to the width of the screen.

		   If the cursor was in the first column, we are still in the same line,
		   just off the line boundary. Otherwise, we are now in the next line.

		3. Rewind to the first column, write one space and rewind again. If the
		   cursor was in the first column to start with, we have just erased the
		   LackEOL character. Otherwise, we are now in the next line and this is
		   a no-op. The LackEOL character remains.
	*/
	fmt.Fprintf(ed.out, "\033[?7h%s%*s\r \r", lackEOL, width-util.Wcwidth(lackEOLRune), "")

	/*
		Turn off autowrap.

		The terminals sometimes has different opinions about how wide some
		characters are (notably emojis and some dingbats) with elvish. When that
		happens, elvish becomes wrong about where the cursor is when it writes
		its output, and the effect can be disastrous.

		If we turn off autowrap, the terminal won't insert any newlines behind
		the scene, so elvish is always right about which line the cursor is.
		With a bit more caution, this can restrict the consequence of the
		mismatch within one line.
	*/
	ed.out.WriteString("\033[?7l")
	// Turn on SGR-style mouse tracking.
	//ed.out.WriteString("\033[?1000;1006h")

	// Enable bracketed paste.
	ed.out.WriteString("\033[?2004h")

	return nil
}

// finishReadLine puts the terminal in a state suitable for other programs to
// use.
func (ed *Editor) finishReadLine(addError func(error)) {
	ed.activeMutex.Lock()
	defer ed.activeMutex.Unlock()
	ed.active = false

	// Refresh the terminal for the last time in a clean-ish state.
	ed.mode = &ed.insert
	ed.tips = nil
	ed.dot = len(ed.line)
	if !ed.rpromptPersistent() {
		ed.rpromptContent = nil
	}
	addError(ed.refresh(false, false))
	ed.out.WriteString("\n")
	ed.writer.resetOldBuf()

	ed.reader.Quit()

	// Turn on autowrap.
	ed.out.WriteString("\033[?7h")
	// Turn off mouse tracking.
	//ed.out.WriteString("\033[?1000;1006l")

	// Disable bracketed paste.
	ed.out.WriteString("\033[?2004l")

	// Restore termios.
	err := ed.savedTermios.ApplyToFd(int(ed.in.Fd()))
	if err != nil {
		addError(fmt.Errorf("can't restore terminal attribute: %s", err))
	}

	// Save the line before resetting all of editorState.
	line := ed.line

	ed.editorState = editorState{}

	callHooks(ed.evaler, ed.afterReadLine(), eval.String(line))
}

// ReadLine reads a line interactively.
func (ed *Editor) ReadLine() (line string, err error) {
	e := ed.startReadLine()
	if e != nil {
		return "", e
	}
	defer ed.finishReadLine(func(e error) {
		if e != nil {
			err = util.CatError(err, e)
		}
	})

	ed.mode = &ed.insert

	// Find external commands asynchronously, so that slow I/O won't block the
	// editor.
	isExternalCh := make(chan map[string]bool, 1)
	go getIsExternal(ed.evaler, isExternalCh)

	go ed.reader.Run()

	fullRefresh := false

	callHooks(ed.evaler, ed.beforeReadLine())

MainLoop:
	for {
		ed.promptContent = callPrompt(ed, ed.prompt())
		ed.rpromptContent = callPrompt(ed, ed.rprompt())

		err := ed.refresh(fullRefresh, true)
		fullRefresh = false
		if err != nil {
			return "", err
		}

		ed.tips = nil

		select {
		case m := <-isExternalCh:
			ed.isExternal = m
		case sig := <-ed.sigs:
			// TODO(xiaq): Maybe support customizable handling of signals
			switch sig {
			case syscall.SIGINT:
				// Start over
				ed.editorState = editorState{
					savedTermios: ed.savedTermios,
					isExternal:   ed.isExternal,
				}
				ed.mode = &ed.insert
				continue MainLoop
			case syscall.SIGWINCH:
				fullRefresh = true
				continue MainLoop
			case syscall.SIGCHLD:
				// ignore
			default:
				ed.addTip("ignored signal %s", sig)
			}
		case err := <-ed.reader.ErrorChan():
			ed.Notify("reader error: %s", err.Error())
		case unit := <-ed.reader.UnitChan():
			switch unit := unit.(type) {
			case tty.MouseEvent:
				ed.addTip("mouse: %+v", unit)
			case tty.CursorPosition:
				// Ignore CPR
			case tty.PasteSetting:
				if !unit {
					continue
				}
				var buf bytes.Buffer
				timer := time.NewTimer(tty.EscSequenceTimeout)
			paste:
				for {
					// XXX Should also select on other chans. However those chans
					// will be unified (again) into one later so we don't do
					// busywork here.
					select {
					case unit := <-ed.reader.UnitChan():
						switch unit := unit.(type) {
						case tty.Key:
							k := ui.Key(unit)
							if k.Mod != 0 {
								ed.Notify("function key within paste, aborting")
								break paste
							}
							buf.WriteRune(k.Rune)
							timer.Reset(tty.EscSequenceTimeout)
						case tty.PasteSetting:
							if !unit {
								break paste
							}
						default: // Ignore other things.
						}
					case <-timer.C:
						ed.Notify("bracketed paste timeout")
						break paste
					}
				}
				topaste := buf.String()
				if ed.insert.quotePaste {
					topaste = parse.Quote(topaste)
				}
				ed.insertAtDot(topaste)
			case tty.RawRune:
				insertRaw(ed, rune(unit))
			case tty.Key:
				k := ui.Key(unit)
			lookupKey:
				keyBinding, ok := keyBindings[ed.mode.Mode()]
				if !ok {
					ed.addTip("No binding for current mode")
					continue
				}

				fn, bound := keyBinding[k]
				if !bound {
					// TODO(xiaq) don't assume Default always exists
					fn = keyBinding[ui.Default]
				}

				ed.insert.insertedLiteral = false
				ed.lastKey = k
				ed.CallFn(fn)
				if ed.insert.insertedLiteral {
					ed.insert.literalInserts++
				} else {
					ed.insert.literalInserts = 0
				}
				act := ed.nextAction
				ed.nextAction = action{}

				switch act.typ {
				case noAction:
					continue
				case reprocessKey:
					err := ed.refresh(false, true)
					if err != nil {
						return "", err
					}
					goto lookupKey
				case exitReadLine:
					if act.returnErr == nil && act.returnLine != "" {
						ed.appendHistory(act.returnLine)
					}
					return act.returnLine, act.returnErr
				}
			}
		}
	}
}

// getIsExternal finds a set of all external commands and puts it on the result
// channel.
func getIsExternal(ev *eval.Evaler, result chan<- map[string]bool) {
	isExternal := make(map[string]bool)
	ev.EachExternal(func(name string) {
		isExternal[name] = true
	})
	result <- isExternal
}<|MERGE_RESOLUTION|>--- conflicted
+++ resolved
@@ -95,36 +95,16 @@
 	}
 
 	ed := &Editor{
-<<<<<<< HEAD
-		in:      in,
-		out:     out,
-		writer:  newWriter(out),
-		reader:  tty.NewReader(in),
-		sigs:    sigs,
-		store:   st,
-		evaler:  ev,
-		cmdSeq:  seq,
-		prompt:  eval.NewPtrVariableWithValidator(prompt, eval.ShouldBeFn),
-		rprompt: eval.NewPtrVariableWithValidator(rprompt, eval.ShouldBeFn),
-
-		abbreviations: make(map[string]string),
-
-		locationHidden:    eval.NewPtrVariableWithValidator(eval.NewList(), eval.ShouldBeList),
-		rpromptPersistent: eval.NewPtrVariableWithValidator(eval.Bool(false), eval.ShouldBeBool),
-
-		beforeReadLine: eval.NewPtrVariableWithValidator(eval.NewList(), eval.ShouldBeList),
-		afterReadLine:  eval.NewPtrVariableWithValidator(eval.NewList(), eval.ShouldBeList),
-=======
-		file:   file,
-		writer: newWriter(file),
-		reader: tty.NewReader(file),
+		in:     in,
+		out:    out,
+		writer: newWriter(out),
+		reader: tty.NewReader(in),
 		sigs:   sigs,
 		store:  st,
 		evaler: ev,
 		cmdSeq: seq,
 
 		variables: makeVariables(),
->>>>>>> 515435e2
 	}
 	ev.Editor = ed
 
