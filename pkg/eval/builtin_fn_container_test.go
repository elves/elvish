--- conflicted
+++ resolved
@@ -217,104 +217,12 @@
 		That("compare x [x]").Throws(ErrUncomparable),
 		That("compare a [&a=x]").Throws(ErrUncomparable),
 	)
-<<<<<<< HEAD
 }
 
 func TestOrder(t *testing.T) {
 	Test(t,
-		// Ordering strings
-		That("put foo bar ipsum | order").Puts("bar", "foo", "ipsum"),
-		That("put foo bar bar | order").Puts("bar", "bar", "foo"),
-		That("put 10 1 5 2 | order").Puts("1", "10", "2", "5"),
-
-		// Ordering typed numbers
-		// Only small integers
-		That("put 10 1 1 | each $num~ | order").Puts(1, 1, 10),
-		That("put 10 1 5 2 -1 | each $num~ | order").Puts(-1, 1, 2, 5, 10),
-		// Small and large integers
-		That("put 1 "+z+" 2 "+z+" | each $num~ | order").Puts(1, 2, bigInt(z), bigInt(z)),
-		// Integers and rationals
-		That("put 1 2 3/2 3/2 | each $num~ | order").
-			Puts(1, big.NewRat(3, 2), big.NewRat(3, 2), 2),
-		// Integers and floats
-		That("put 1 1.5 2 1.5 | each $num~ | order").
-			Puts(1, 1.5, 1.5, 2),
-		// Mixed integers and floats.
-		That("put (num 1) (num 1.5) (num 2) (num 1.5) | order").
-			Puts(1, 1.5, 1.5, 2),
-		// For the sake of ordering, NaN's are considered smaller than other numbers
-		That("put NaN -1 NaN | each $num~ | order").Puts(math.NaN(), math.NaN(), -1),
-
 		// Ordering booleans
 		That("put $true $false $true | order").Puts(false, true, true),
 		That("put $false $true $false | order").Puts(false, false, true),
-
-		// Ordering lists
-		That("put [b] [a] | order").Puts(vals.MakeList("a"), vals.MakeList("b")),
-		That("put [a] [b] [a] | order").
-			Puts(vals.MakeList("a"), vals.MakeList("a"), vals.MakeList("b")),
-		That("put [(float64 10)] [(float64 2)] | order").
-			Puts(vals.MakeList(2.0), vals.MakeList(10.0)),
-		That("put [a b] [b b] [a c] | order").
-			Puts(
-				vals.MakeList("a", "b"),
-				vals.MakeList("a", "c"), vals.MakeList("b", "b")),
-		That("put [a] [] [a (num 2)] [a (num 1)] | order").
-			Puts(vals.EmptyList, vals.MakeList("a"),
-				vals.MakeList("a", 1), vals.MakeList("a", 2)),
-
-		// Attempting to order uncomparable values
-		That("put (num 1) 1 | order").
-			Throws(ErrUncomparable, "order"),
-		That("put 1 (num 1) | order").
-			Throws(ErrUncomparable, "order"),
-		That("put 1 (num 1) b | order").
-			Throws(ErrUncomparable, "order"),
-		That("put [a] a | order").
-			Throws(ErrUncomparable, "order"),
-		That("put [a] [(float64 1)] | order").
-			Throws(ErrUncomparable, "order"),
-
-		// &reverse
-		That("put foo bar ipsum | order &reverse").Puts("ipsum", "foo", "bar"),
-
-		// &less-than
-		That("put 1 10 2 5 | order &less-than={|a b| < $a $b }").
-			Puts("1", "2", "5", "10"),
-
-		// &less-than writing more than one value
-		That("put 1 10 2 5 | order &less-than={|a b| put $true $false }").
-			Throws(
-				errs.BadValue{
-					What:  "output of the &less-than callback",
-					Valid: "a single boolean", Actual: "2 values"},
-				"order &less-than={|a b| put $true $false }"),
-
-		// &less-than writing non-boolean value
-		That("put 1 10 2 5 | order &less-than={|a b| put x }").
-			Throws(
-				errs.BadValue{
-					What:  "output of the &less-than callback",
-					Valid: "boolean", Actual: "string"},
-				"order &less-than={|a b| put x }"),
-
-		// &less-than throwing an exception
-		That("put 1 10 2 5 | order &less-than={|a b| fail bad }").
-			Throws(
-				FailError{"bad"},
-				"fail bad ", "order &less-than={|a b| fail bad }"),
-
-		// &less-than and &reverse
-		That("put 1 10 2 5 | order &reverse &less-than={|a b| < $a $b }").
-			Puts("10", "5", "2", "1"),
-
-		// Sort should be stable - test by pretending that all values but one
-		// are equal, an check that the order among them has not changed.
-		That("put l x o x r x e x m | order &less-than={|a b| eq $a x }").
-			Puts("x", "x", "x", "x", "l", "o", "r", "e", "m"),
-
-		thatOutputErrorIsBubbled("order [foo]"),
-	)
-=======
->>>>>>> a549dba0
+	)
 }