package eval_test

import (
	"os"
	"testing"
	"time"

	. "src.elv.sh/pkg/eval"

	. "src.elv.sh/pkg/eval/evaltest"
	"src.elv.sh/pkg/eval/vals"
	"src.elv.sh/pkg/testutil"
)

func TestConstantly(t *testing.T) {
	Test(t,
		That(`f = (constantly foo); $f; $f`).Puts("foo", "foo"),
	)
}

func TestEval(t *testing.T) {
	Test(t,
		That("eval 'put x'").Puts("x"),
		// Using variable from the local scope.
		That("x = foo; eval 'put $x'").Puts("foo"),
		// Setting a variable in the local scope.
		That("x = foo; eval 'x = bar'; put $x").Puts("bar"),
		// Using variable from the upvalue scope.
		That("x = foo; { nop $x; eval 'put $x' }").Puts("foo"),
		// Specifying a namespace.
		That("n = (ns [&x=foo]); eval 'put $x' &ns=$n").Puts("foo"),
		// Altering variables in the specified namespace.
		That("n = (ns [&x=foo]); eval 'x = bar' &ns=$n; put $n[x]").Puts("bar"),
		// Newly created variables do not appear in the local namespace.
		That("eval 'x = foo'; put $x").DoesNotCompile(),
		// Newly created variables do not alter the specified namespace, either.
		That("n = (ns [&]); eval &ns=$n 'x = foo'; put $n[x]").
			Throws(vals.NoSuchKey("x"), "$n[x]"),
		// However, newly created variable can be accessed in the final
		// namespace using &on-end.
		That("eval &on-end=[n]{ put $n[x] } 'x = foo'").Puts("foo"),
		// Parse error.
		That("eval '['").Throws(AnyError),
		// Compilation error.
		That("eval 'put $x'").Throws(AnyError),
		// Exception.
		That("eval 'fail x'").Throws(FailError{"x"}),
	)
}

func TestDeprecate(t *testing.T) {
	Test(t,
		That("deprecate msg").PrintsStderrWith("msg"),
		// Different call sites trigger multiple deprecation messages
		That("fn f { deprecate msg }", "f 2>"+os.DevNull, "f").
			PrintsStderrWith("msg"),
		// The same call site only triggers the message once
		That("fn f { deprecate msg}", "fn g { f }", "g 2>"+os.DevNull, "g 2>&1").
			DoesNothing(),
	)
}

func TestTime(t *testing.T) {
	Test(t,
		// Since runtime duration is non-deterministic, we only have some sanity
		// checks here.
		That("time { echo foo } | a _ = (all)", "put $a").Puts("foo"),
		That("duration = ''",
			"time &on-end=[x]{ duration = $x } { echo foo } | out = (all)",
			"put $out", "kind-of $duration").Puts("foo", "number"),
		That("time { fail body } | nop (all)").Throws(FailError{"body"}),
		That("time &on-end=[_]{ fail on-end } { }").Throws(
			FailError{"on-end"}),

		That("time &on-end=[_]{ fail on-end } { fail body }").Throws(
			FailError{"body"}),
	)
}

func TestUseMod(t *testing.T) {
	_, cleanup := testutil.InTestDir()
	defer cleanup()
	testutil.MustWriteFile("mod.elv", []byte("x = value"), 0600)

	Test(t,
		That("put (use-mod ./mod)[x]").Puts("value"),
	)
}

func timeAfterMock(fm *Frame, d time.Duration) <-chan time.Time {
	fm.OutputChan() <- d // report to the test framework the duration we received
	return time.After(0)
}

func TestSleep(t *testing.T) {
	TimeAfter = timeAfterMock
	Test(t,
		That(`sleep 0`).Puts(0*time.Second),
		That(`sleep 1`).Puts(1*time.Second),
		That(`sleep 1.3s`).Puts(1300*time.Millisecond),
		That(`sleep 0.1`).Puts(100*time.Millisecond),
		That(`sleep 0.1ms`).Puts(100*time.Microsecond),
		That(`sleep 3h5m7s`).Puts((3*3600+5*60+7)*time.Second),

		That(`sleep 1x`).Throws(ErrInvalidSleepDuration, "sleep 1x"),
		That(`sleep -7`).Throws(ErrNegativeSleepDuration, "sleep -7"),
		That(`sleep -3h`).Throws(ErrNegativeSleepDuration, "sleep -3h"),

<<<<<<< HEAD
		That(`sleep 33/3`).Puts(11*time.Second), // rational number string

		// Verify the correct behavior if a numeric type, rather than a string, is passed to the
		// command.
		That(`sleep (num 42)`).Puts(42*time.Second),
=======
		// Verify the correct behavior if a number rather than a string is
		// passed to the command.
		//
		// TODO: Augment these tests to use `(num ...)` as part of resolving https://b.elv.sh/1317.
>>>>>>> 3cf5ab99
		That(`sleep (float64 0)`).Puts(0*time.Second),
		That(`sleep (float64 1.7)`).Puts(1700*time.Millisecond),
		That(`sleep (float64 -7)`).Throws(ErrNegativeSleepDuration, "sleep (float64 -7)"),

		// An invalid argument type should raise an exception.
		That(`sleep [1]`).Throws(ErrInvalidSleepDuration, "sleep [1]"),
	)
}

func TestResolve(t *testing.T) {
	libdir, cleanup := testutil.InTestDir()
	defer cleanup()

	testutil.MustWriteFile("mod.elv", []byte("fn func { }"), 0600)

	TestWithSetup(t, func(ev *Evaler) { ev.SetLibDir(libdir) },
		That("resolve for").Puts("special"),
		That("resolve put").Puts("$put~"),
		That("fn f { }; resolve f").Puts("$f~"),
		That("use mod; resolve mod:func").Puts("$mod:func~"),
		That("resolve cat").Puts("(external cat)"),
		That(`resolve external`).Puts("$external~"),
	)
}<|MERGE_RESOLUTION|>--- conflicted
+++ resolved
@@ -106,18 +106,11 @@
 		That(`sleep -7`).Throws(ErrNegativeSleepDuration, "sleep -7"),
 		That(`sleep -3h`).Throws(ErrNegativeSleepDuration, "sleep -3h"),
 
-<<<<<<< HEAD
 		That(`sleep 33/3`).Puts(11*time.Second), // rational number string
 
 		// Verify the correct behavior if a numeric type, rather than a string, is passed to the
 		// command.
 		That(`sleep (num 42)`).Puts(42*time.Second),
-=======
-		// Verify the correct behavior if a number rather than a string is
-		// passed to the command.
-		//
-		// TODO: Augment these tests to use `(num ...)` as part of resolving https://b.elv.sh/1317.
->>>>>>> 3cf5ab99
 		That(`sleep (float64 0)`).Puts(0*time.Second),
 		That(`sleep (float64 1.7)`).Puts(1700*time.Millisecond),
 		That(`sleep (float64 -7)`).Throws(ErrNegativeSleepDuration, "sleep (float64 -7)"),
