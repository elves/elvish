--- conflicted
+++ resolved
@@ -411,13 +411,8 @@
 				return ErrInvalidSleepDuration
 			}
 		default:
-			return errors.New("invalid sleep duration")
+			return ErrInvalidSleepDuration
 		}
-<<<<<<< HEAD
-=======
-	default:
-		return ErrInvalidSleepDuration
->>>>>>> 3cf5ab99
 	}
 
 	if d < 0 {
