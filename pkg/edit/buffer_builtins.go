--- conflicted
+++ resolved
@@ -284,15 +284,11 @@
 
 //elvdoc:fn kill-word-left
 //
-<<<<<<< HEAD
 // ```elvish
 // edit:kill-word-left
 // ```
 //
-// Deletes the the last word to the left of the dot.
-=======
 // Deletes the last word to the left of the dot.
->>>>>>> 2986d29f
 
 func moveDotLeftWord(buffer string, dot int) int {
 	return moveDotLeftGeneralWord(categorizeWord, buffer, dot)
@@ -308,15 +304,11 @@
 
 //elvdoc:fn kill-word-right
 //
-<<<<<<< HEAD
 // ```elvish
 // edit:kill-word-right
 // ```
 //
-// Deletes the the first word to the right of the dot.
-=======
 // Deletes the first word to the right of the dot.
->>>>>>> 2986d29f
 
 func moveDotRightWord(buffer string, dot int) int {
 	return moveDotRightGeneralWord(categorizeWord, buffer, dot)
@@ -355,15 +347,11 @@
 
 //elvdoc:fn kill-small-word-left
 //
-<<<<<<< HEAD
 // ```elvish
 // edit:kill-small-word-left
 // ```
 //
-// Deletes the the last small word to the left of the dot.
-=======
 // Deletes the last small word to the left of the dot.
->>>>>>> 2986d29f
 
 func moveDotLeftSmallWord(buffer string, dot int) int {
 	return moveDotLeftGeneralWord(tk.CategorizeSmallWord, buffer, dot)
@@ -379,15 +367,11 @@
 
 //elvdoc:fn kill-small-word-right
 //
-<<<<<<< HEAD
 // ```elvish
 // edit:kill-small-word-right
 // ```
 //
-// Deletes the the first small word to the right of the dot.
-=======
 // Deletes the first small word to the right of the dot.
->>>>>>> 2986d29f
 
 func moveDotRightSmallWord(buffer string, dot int) int {
 	return moveDotRightGeneralWord(tk.CategorizeSmallWord, buffer, dot)
@@ -417,15 +401,11 @@
 
 //elvdoc:fn kill-alnum-word-left
 //
-<<<<<<< HEAD
 // ```elvish
 // edit:kill-alnum-word-left
 // ```
 //
-// Deletes the the last alnum word to the left of the dot.
-=======
 // Deletes the last alnum word to the left of the dot.
->>>>>>> 2986d29f
 
 func moveDotLeftAlnumWord(buffer string, dot int) int {
 	return moveDotLeftGeneralWord(categorizeAlnum, buffer, dot)
@@ -441,15 +421,11 @@
 
 //elvdoc:fn kill-alnum-word-right
 //
-<<<<<<< HEAD
 // ```elvish
 // edit:kill-alnum-word-right
 // ```
 //
-// Deletes the the first alnum word to the right of the dot.
-=======
 // Deletes the first alnum word to the right of the dot.
->>>>>>> 2986d29f
 
 func moveDotRightAlnumWord(buffer string, dot int) int {
 	return moveDotRightGeneralWord(categorizeAlnum, buffer, dot)
